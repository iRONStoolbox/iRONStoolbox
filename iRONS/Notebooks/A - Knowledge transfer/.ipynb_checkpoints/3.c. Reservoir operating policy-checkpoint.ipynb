--- conflicted
+++ resolved
@@ -88,23 +88,9 @@
     "Qreg_rel_mean  = d # ML/week - the (long-term) mean release = demand  \n",
     "\n",
     "# System constraints\n",
-<<<<<<< HEAD
     "Qreg_rel_min   = env_min # ML/week - the release at minimum storage \n",
     "Qreg_rel_max   = 40 # ML/week - the maximum release capacity \n",
     "\n",
-=======
-    "env_min = 2 # ML/week - environmental compensation flow\n",
-    "u_mean  = 20 # ML/week - the (long-term) mean release   \n",
-    "u_min   = env_min # ML/week - the release at minimum storage \n",
-    "u_max   = 60 # ML/week - the maximum release capacity\n",
-    "u_ref   = 20 # ML/week - the target demand \n",
-    "u_0     = u_min/u_mean # (rescaling of u_min) \n",
-    "u_1     = u_max/u_mean # (rescaling of u_max) \n",
-    "u_ref   = u_ref/u_mean # (rescaling of u_ref) \n",
-    "s_ref_1 = 0.2 # storage fraction at which 1st change in slope occurs \n",
-    "s_ref_2 = 0.8 # storage fraction at which 2nd change in slope occurs\n",
-    "s_max   = 150 #  ML - maximum storage (=reservoir capacity)\n",
->>>>>>> 0fb79574
     "s_min   = 0 # ML - minimum storage (set to zero for now)\n",
     "s_max   = 150 #  ML - maximum storage (=reservoir capacity)\n",
     "\n",
@@ -157,19 +143,11 @@
    ],
    "source": [
     "### Release fraction ###\n",
-<<<<<<< HEAD
     "u_frac = policy_function(param)\n",
     "### Storage fraction ###\n",
     "s_frac = np.arange(0,1.01,0.01)\n",
     "### Axis characteristics ###\n",
     "x_sc_0 = LinearScale(min=0,max=1.03);y_sc_0 = LinearScale(min=0,max=u3)\n",
-=======
-    "u_frac = four_points_policy(param)/u_mean\n",
-    "### Storage fraction ###\n",
-    "s_frac = np.arange(0,1.01,0.01)\n",
-    "### Axis characteristics ###\n",
-    "x_sc_0 = LinearScale(min=0,max=1.03);y_sc_0 = LinearScale(min=0,max=4)\n",
->>>>>>> 0fb79574
     "x_ax_0 = Axis(label='Storage fraction', scale=x_sc_0)\n",
     "y_ax_0 = Axis(label='Release fraction', scale=y_sc_0, orientation='vertical')\n",
     "### Plot ###\n",
@@ -179,13 +157,8 @@
     "                                 scales={'x': x_sc_0, 'y': y_sc_0},\n",
     "                                 names = ['x0','x1','x2','x3'])\n",
     "policy_function_0 = Lines(x = s_frac, y = u_frac,\n",
-<<<<<<< HEAD
     "                          colors=['blue'],stroke = 'lightgray',\n",
     "                          scales={'x': x_sc_0, 'y': y_sc_0})\n",
-=======
-    "                       colors=['blue'],stroke = 'lightgray',\n",
-    "                       scales={'x': x_sc_0, 'y': y_sc_0})\n",
->>>>>>> 0fb79574
     "### Figure characteristics ###\n",
     "fig_0 = plt.Figure(marks = [policy_function_0,policy_function_points],title = 'Operating policy', axes=[x_ax_0, y_ax_0],\n",
     "                   layout={'width': '500px', 'height': '450px'}, legend_style = {'fill': 'white', 'opacity': 0.5})\n",
@@ -197,68 +170,9 @@
    "metadata": {},
    "source": [
     "## Optimising the operating policy by trial and error (manual optimisation)\n",
-<<<<<<< HEAD
     "In this section we will refine the parameters of the operating policy (that is, in our example, the coordinates of points x0,x1,x2,x3) by trying to increase the system performance when simulated against the historical inflows, evaporation and water demand data.\n",
     "### Loading historical inflows and evaporation data\n",
     "Let's assume we want to look at 100 weeks from 2014 to 2015, and load the inflow and evaporation observations for this period from a file."
-=======
-    "In this section we will refine the parameters of the operating policy (that is, in our example, the coordinates of points x0,x1,x2,x3) by trying to increase the system performance when simulated against the historical inflows, evaporation and water demand data. "
-   ]
-  },
-  {
-   "cell_type": "markdown",
-   "metadata": {},
-   "source": [
-    "### Loading historical inflows, evaporation and water demand data\n",
-    "Let's assume we want to look at 100 weeks from 2014 to 2015, and load the evaporation, inflow and demand observations for this period from a file."
-   ]
-  },
-  {
-   "cell_type": "code",
-   "execution_count": 5,
-   "metadata": {},
-   "outputs": [],
-   "source": [
-    "N = 100 # weeks\n",
-    "### Load evaporation data ###\n",
-    "inputs_folder_path = 'Inputs/'\n",
-    "clim_data_file = 'clim_data_2014_15.csv'\n",
-    "dates_day, clim_data_day  = read_csv_data(inputs_folder_path, clim_data_file)\n",
-    "dates, e_data_week, e_data_week_cum = day2week(N,dates_day,clim_data_day[:,0])\n",
-    "### Load inflow data ###\n",
-    "I_data_file = 'inflow_data_2014_15.csv'\n",
-    "dates_day, I_data_day = read_csv_data(inputs_folder_path, I_data_file)\n",
-    "dates, I_data_week, I_data_week_cum = day2week(N,dates_day,I_data_day[:,0])\n",
-    "### Load demand data ###\n",
-    "d_data_file = 'demand_data_2014_15.csv'\n",
-    "dates_day, d_data_day = read_csv_data(inputs_folder_path, d_data_file)\n",
-    "dates, d_data_week, d_data_week_cum = day2week(N,dates_day,d_data_day)"
-   ]
-  },
-  {
-   "cell_type": "markdown",
-   "metadata": {},
-   "source": [
-    "**Historical inflows**"
-   ]
-  },
-  {
-   "cell_type": "code",
-   "execution_count": 6,
-   "metadata": {},
-   "outputs": [],
-   "source": [
-    "I_data_file = 'inflow_data_2014_15.csv'\n",
-    "dates_day, I_data_day = read_csv_data(inputs_folder_path, I_data_file)\n",
-    "dates, I_data_week, I_data_week_cum = day2week(N,dates_day,I_data_day[:,0])"
-   ]
-  },
-  {
-   "cell_type": "markdown",
-   "metadata": {},
-   "source": [
-    "**Historical demand**"
->>>>>>> 0fb79574
    ]
   },
   {
@@ -333,58 +247,12 @@
    "cell_type": "code",
    "execution_count": 7,
    "metadata": {},
-<<<<<<< HEAD
-=======
-   "outputs": [
-    {
-     "data": {
-      "application/vnd.jupyter.widget-view+json": {
-       "model_id": "5f048f93bd3147baa422dfc509263e3c",
-       "version_major": 2,
-       "version_minor": 0
-      },
-      "text/plain": [
-       "VBox(children=(Figure(axes=[Axis(label='week', scale=DateScale()), Axis(label='ML/week', orientation='vertical…"
-      ]
-     },
-     "metadata": {},
-     "output_type": "display_data"
-    }
-   ],
-   "source": [
-    "# Bar plot (we use the same axis as the weekly inflows figure)\n",
-    "demand_plot   = plt.bar(dates,d_data_week[:,0],colors=['gray'],stroke = 'lightgray',opacities = [0.7]*N, \n",
-    "                        labels = ['demand'], display_legend = True, \n",
-    "                    stroke_width = 1,scales={'x': x_sc_1, 'y': y_sc_1})\n",
-    "#Figure characteristics\n",
-    "fig_1b = plt.Figure(marks = [demand_plot],title = 'Demand', axes=[x_ax_1, y_ax_1],\n",
-    "                    layout={'min_width': '1000px', 'max_height': '300px'}, legend_style = {'fill': 'white', 'opacity': 0.5})\n",
-    "widgets.VBox([fig_1b])"
-   ]
-  },
-  {
-   "cell_type": "markdown",
-   "metadata": {},
-   "source": [
-    "### Definition of reservoir simulation function and initial storage\n",
-    "Next, we need to import the iRONs function that implements the reservoir simulation (this function iteratively applies the mass balance equation so to reconstruct the temporal evolution of the reservoir variables over the simulation period). We also need to specify the initial storage volume to start the simulation."
-   ]
-  },
-  {
-   "cell_type": "code",
-   "execution_count": 8,
-   "metadata": {},
->>>>>>> 0fb79574
    "outputs": [],
    "source": [
     "### Import the reservoir simulation function ###\n",
     "from irons.Functions.Reservoir_system_simulation.Res_sys_sim import Res_sys_sim\n",
     "### Define initial storage for simulation ###\n",
-<<<<<<< HEAD
     "s_ini = 140 # ML - initial storage volume"
-=======
-    "s_0 = 80 # ML - initial storage volume"
->>>>>>> 0fb79574
    ]
   },
   {
@@ -398,77 +266,35 @@
     "$$TSD = \\sum_{t=1}^{N} [ \\ max( \\ 0, \\ d(t)-u(t) \\ ) \\ ]^2 $$\n",
     "\n",
     "where N is the length of the simulation period and d(t) is the water demand for each time-interval in that period. Notice that the function $max(0,...)$ enables us to only count the difference between demand d and release u when this is positive, that is, when the release u is smaller than the demand d, and a water shortage is indeed produced. Also, the squaring is a 'mathematical trick' to make sure that larger deficit amounts are given more weight than smaller ones. This translates the fact that small deficit amounts are easier to mitigate and hence more acceptable, while larger ones can cause disproportionately severe impacts and should be avoided as much as possible.\n",
-<<<<<<< HEAD
-=======
-    "\n",
-    "We are also interested in minimising the chances that the reservoir level goes below a minimum threshold. We measure how well this criterion is satisfied by the following Minimum Storage Violation (MSV) function:\n",
->>>>>>> 0fb79574
     "\n",
     "We are also interested in minimising the chances that the reservoir level goes below a critical threshold. We measure how well this criterion is satisfied by the following Critical Storage Violation (CSV) function:\n",
     "\n",
-<<<<<<< HEAD
     "$$CSV = \\sum_{t=1}^{N} [ \\ max ( \\ cs - s(t) , \\ 0) \\ ] $$\n",
     "\n",
     "where, again, N is the length of the simulation period, s is the reservoir storage, and cs is the critical storage threshold that should preferably not be transpassed. For our case, let's set this threshold to 40 ML."
-=======
-    "where, again, N is the length of the simulation period, s is the reservoir storage, and rc is the minimum reservoir storage threshold that should preferably not be transpassed. For our case, let's set this threshold to 40 ML."
->>>>>>> 0fb79574
-   ]
-  },
-  {
-   "cell_type": "code",
-<<<<<<< HEAD
+   ]
+  },
+  {
+   "cell_type": "code",
    "execution_count": 8,
-=======
+   "metadata": {},
+   "outputs": [],
+   "source": [
+    "cs = np.array([40]*(N+1)) # (ML)  critical storage threshold"
+   ]
+  },
+  {
+   "cell_type": "markdown",
+   "metadata": {},
+   "source": [
+    "### Determining the optimal operating policy via interactive visualisation\n",
+    "\n",
+    "Now use the sliders to modify the parameters of the operating policy in a way that minimises the Total Squared Deficit (TSD) and the Critical Storage Violation (CSV)."
+   ]
+  },
+  {
+   "cell_type": "code",
    "execution_count": 9,
->>>>>>> 0fb79574
-   "metadata": {},
-   "outputs": [],
-   "source": [
-    "cs = np.array([40]*(N+1)) # (ML)  critical storage threshold"
-   ]
-  },
-  {
-   "cell_type": "markdown",
-   "metadata": {},
-   "source": [
-    "### Determining the optimal operating policy via interactive visualisation\n",
-    "\n",
-<<<<<<< HEAD
-    "Now use the sliders to modify the parameters of the operating policy in a way that minimises the Total Squared Deficit (TSD) and the Critical Storage Violation (CSV)."
-=======
-    "Now use the sliders to modify the parameters of the operating policy in a way that minimises the Total Squared Deficit (TSD) and the Minimum Storage Violation (MSV)."
-   ]
-  },
-  {
-   "cell_type": "code",
-   "execution_count": 10,
-   "metadata": {},
-   "outputs": [],
-   "source": [
-    "fig_1a,fig_1b,fig_1c, u_ref,s_ref_1,s_ref_2 = Interactive_policy_manual(N,\n",
-    "                                                                        I_data_week[1:,0], e_data_week[1:,0], \n",
-    "                                                                        s_0, s_min, s_max, \n",
-    "                                                                        u_0, u_1, u_mean, u_max, \n",
-    "                                                                        env_min, d_data_week[1:,0], \n",
-    "                                                                        rc)"
-   ]
-  },
-  {
-   "cell_type": "markdown",
-   "metadata": {},
-   "source": [
-    "Plot  *CAN WE REMOVE THIS BIT OF TEXT AND JUST HAVE ONE BOX OF CODE?*"
->>>>>>> 0fb79574
-   ]
-  },
-  {
-   "cell_type": "code",
-<<<<<<< HEAD
-   "execution_count": 9,
-=======
-   "execution_count": 11,
->>>>>>> 0fb79574
    "metadata": {},
    "outputs": [
     {
@@ -513,15 +339,10 @@
   },
   {
    "cell_type": "code",
-<<<<<<< HEAD
    "execution_count": 10,
    "metadata": {
     "scrolled": false
    },
-=======
-   "execution_count": 12,
-   "metadata": {},
->>>>>>> 0fb79574
    "outputs": [],
    "source": [
     "def auto_optim(vars):\n",
@@ -530,19 +351,11 @@
     "    s1    = vars[1]\n",
     "    s2    = vars[2]\n",
     "    \n",
-<<<<<<< HEAD
     "    x0 = [s0, u0]\n",
     "    x1 = [s1, u_ref]\n",
     "    x2 = [s2, u_ref]\n",
     "    x3 = [s3, u3]\n",
     "    param = x0, x1, x2, x3\n",
-=======
-    "    x0 = [0,       u_0]\n",
-    "    x1 = [s_ref_1, u_ref]\n",
-    "    x2 = [s_ref_2, u_ref]\n",
-    "    x3 = [1,       u_1]\n",
-    "    param = [x0, x1, x2, x3, u_mean] # Group parameters into a vector\n",
->>>>>>> 0fb79574
     "    \n",
     "    Qreg = {'releases' : {'type'  : 'operating policy',\n",
     "                          'input' : policy_function,\n",
@@ -590,11 +403,7 @@
   },
   {
    "cell_type": "code",
-<<<<<<< HEAD
    "execution_count": 11,
-=======
-   "execution_count": 13,
->>>>>>> 0fb79574
    "metadata": {},
    "outputs": [],
    "source": [
@@ -616,11 +425,7 @@
   },
   {
    "cell_type": "code",
-<<<<<<< HEAD
    "execution_count": 12,
-=======
-   "execution_count": 14,
->>>>>>> 0fb79574
    "metadata": {
     "code_folding": []
    },
