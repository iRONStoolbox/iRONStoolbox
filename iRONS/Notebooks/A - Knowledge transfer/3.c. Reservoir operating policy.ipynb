--- conflicted
+++ resolved
@@ -351,19 +351,11 @@
     "    s1    = vars[1]\n",
     "    s2    = vars[2]\n",
     "    \n",
-<<<<<<< HEAD
     "    x0 = [s0, u0]\n",
     "    x1 = [s1, u_ref]\n",
     "    x2 = [s2, u_ref]\n",
     "    x3 = [s3, u3]\n",
     "    param = x0, x1, x2, x3\n",
-=======
-    "    x0 = [0,       u_0]\n",
-    "    x1 = [s_ref_1, u_ref]\n",
-    "    x2 = [s_ref_2, u_ref]\n",
-    "    x3 = [1,       u_1]\n",
-    "    param = [x0, x1, x2, x3, u_mean] # Group parameters into a vector\n",
->>>>>>> 0fb79574
     "    \n",
     "    Qreg = {'releases' : {'type'  : 'operating policy',\n",
     "                          'input' : policy_function,\n",
